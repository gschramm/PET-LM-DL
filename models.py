--- conflicted
+++ resolved
@@ -126,13 +126,7 @@
 class UNet3D(nn.Module):
     """3D U-Net architecture for image to image mappings"""
 
-<<<<<<< HEAD
     def __init__(self, in_channels=1, out_channels=1, features=[32, 64], renorm=True, use_scaled_softplus=False, softplus_beta=1.0):
-=======
-    def __init__(
-        self, in_channels=1, out_channels=1, features=[32, 64], renorm=True, beta=0.0
-    ):
->>>>>>> 323a164e
         super().__init__()
         self.renorm = renorm
         self.use_scaled_softplus = use_scaled_softplus
@@ -207,11 +201,7 @@
         if self.renorm:
             unet_out = unet_out * sample_scales
 
-<<<<<<< HEAD
         return self.activation(input_x - unet_out)
-=======
-        return self.non_lin_layer(input_x - unet_out)
->>>>>>> 323a164e
 
 
 class LMNet(torch.nn.Module):
